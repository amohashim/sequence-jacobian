--- conflicted
+++ resolved
@@ -6,6 +6,7 @@
 from ..blocks.het_block import het
 from .. import interpolate
 
+# def hh_init(b_grid, a_grid, z_grid, eis):
 # def hh_init(b_grid, a_grid, z_grid, eis):
     
 #     print("step 1")
@@ -26,7 +27,6 @@
     if not is_monotone_decreasing_in_a(Va, Vb, tol=tol, strict=strict):
         raise AssertionError("Expected (Va/Vb) to be non-increasing along a' (last axis).")
 
-<<<<<<< HEAD
 def check_W_ratio_constant(W_ratio, ra, rb, chi1, *, rtol=1e-6, atol=1e-10, warn_only=False, tag=""):
     """If chi1==0, verify W_ratio is approximately (1+ra)/(1+rb) everywhere."""
     if chi1 != 0:
@@ -44,8 +44,6 @@
     return ok
 
 
-=======
->>>>>>> 51ba7d8f
 # Va, Vb shaped as (y, b, a)
 # def hh_init(a_grid, b_grid, z_grid, eis):
 #     A = a_grid[None, :]                  # (1, a)
@@ -81,10 +79,7 @@
 
     if check_monotone:
         if not is_monotone_decreasing_in_a(Va, Vb, strict=strict_monotone):
-<<<<<<< HEAD
             print("Expected Va/Vb to be non-increasing along a.")
-=======
->>>>>>> 51ba7d8f
             raise AssertionError("Expected Va/Vb to be non-increasing along a.")
 
     return Va, Vb
@@ -102,28 +97,16 @@
 
     return Psi1
 
-<<<<<<< HEAD
-=======
-# policy and bacward order as in grid!
->>>>>>> 51ba7d8f
 @het(exogenous='Pi', policy=['b', 'a'], backward=['Vb', 'Va'],
      hetinputs=[marginal_cost_grid], hetoutputs=[adjustment_costs], backward_init=hh_init)  
 def hh(Va_p, Vb_p, a_grid, b_grid, z_grid, e_grid, k_grid, beta, eis, rb, ra, chi0, chi1, chi2, Psi1):
     # === STEP 2: Wb(z, b', a') and Wa(z, b', a') ===
     # (take discounted expectation of tomorrow's value function)
-<<<<<<< HEAD
     # print("step 2")
     # if (ra > rb) and not np.all(Va_p > Vb_p):
     #     print(f"r_a > r_b but not Va_p > Vb_p")
     # # ADDITION
     # print("# ------------------------------------------------------------ #")
-=======
-    print("step 2")
-    if (ra > rb) and not np.all(Va_p > Vb_p):
-        print(f"r_a > r_b but not Va_p > Vb_p")
-    # ADDITION
-    print("# ------------------------------------------------------------ #")
->>>>>>> 51ba7d8f
     
     Wb = beta * Vb_p
     
@@ -196,7 +179,6 @@
     Va = (1 + ra - Psi2) * uc
     Vb = (1 + rb) * uc
     
-<<<<<<< HEAD
     # print("# ------------------------------------------------------------ #")
 
     return Va, Vb, a, b, c, uce
@@ -224,19 +206,25 @@
     # # === STEP 3: a'(z, b', a) for UNCONSTRAINED ===
     print(f"psi1 shape {Psi1.shape}")
     print("step 3")
-=======
-    # ADDITION
-    # print(f"W_ratio starting guess: {W_ratio[0, ]}")
-    # print(f"w_ratio slice: {W_ratio[0,:,1]}")
-    # # === STEP 3: a'(z, b', a) for UNCONSTRAINED ===
-    # print(f"psi1 shape {Psi1.shape}")
-    # print("step 3")
->>>>>>> 51ba7d8f
     # for each (z, b', a), linearly interpolate to find a' between gridpoints
     # satisfying optimality condition W_ratio == 1+Psi1
 
+
     i, pi = lhs_equals_rhs_interpolate(W_ratio, 1 + Psi1)
     
+    print(f"for (y,b) = (0,0), lhs = w_ratio[0,0,:]")
+    print(f"so lhs = {W_ratio[0,0,:]}")
+    print(f"and rhs = {1 + Psi1}")
+    
+    print(f"lhs - rhs[:,0]: {W_ratio[0,0,:] - (1 + Psi1[:,0])}")
+    
+    print(f"lhs - rhs[0,0]: {W_ratio[0,0,:] - (1 + Psi1[0,0])}")
+    print(f"lhs - rhs[1,0]: {W_ratio[0,0,:] - (1 + Psi1[1,0])}")
+    print(f"lhs - rhs[2,0]: {W_ratio[0,0,:] - (1 + Psi1[2,0])}")
+    
+    print(f"psi1[:,0] {Psi1[:,0]}")
+    print(f"i[0,:,1], pi[0,:,1]: {i[0,:,1], pi[0, :, 1]}")
+
     print(f"for (y,b) = (0,0), lhs = w_ratio[0,0,:]")
     print(f"so lhs = {W_ratio[0,0,:]}")
     print(f"and rhs = {1 + Psi1}")
@@ -286,11 +274,7 @@
     
     # print(f"lhs_constrained - rhs[:,0]: {lhs_con[0,0,:] - (1 + Psi1[:,0])}")
     
-<<<<<<< HEAD
     # print(f"lhs_constrained - rhs[0,0]: {lhs_con[0,0,:] - (1 + Psi1[0,0])}")
-=======
-    # print(f"lhs_constrained - rhs[0,0]: {lhs_con[0,0,:][0,0,:] - (1 + Psi1[0,0])}")
->>>>>>> 51ba7d8f
     # print(f"lhs_constrained - rhs[1,0]: {lhs_con[0,0,:] - (1 + Psi1[1,0])}")
     # print(f"lhs_constrained - rhs[2,0]: {lhs_con[0,0,:] - (1 + Psi1[2,0])}")
     
@@ -301,14 +285,9 @@
     print("5c")
     a_endo_con = interpolate.apply_coord(i, pi, a_grid)
     print(a_endo_con.shape)
-<<<<<<< HEAD
     
     # print(f"a_endo_con[] = {a_endo_con[0,0,:]}")
     print("5d")
-=======
-    print(f"a_endo_con[] = {a_endo_con[0,0,:]}")
-    
->>>>>>> 51ba7d8f
     c_endo_con = ((1 + k_grid[np.newaxis, :, np.newaxis]) ** (-eis)
                   * interpolate.apply_coord(i, pi, Wb[:, 0:1, :]) ** (-eis))
 
@@ -346,12 +325,7 @@
     Va = (1 + ra - Psi2) * uc
     Vb = (1 + rb) * uc
     
-<<<<<<< HEAD
     # print("# ------------------------------------------------------------ #")
-=======
-    print("# ------------------------------------------------------------ #")
-    exit()
->>>>>>> 51ba7d8f
 
     return Va, Vb, a, b, c, uce
 
@@ -374,6 +348,7 @@
     Psi2 = -(1 + ra) * (Psi1 + (chi2 - 1) * Psi / adj_denominator)
     
     if (chi1 == 0.0) and not (np.all(Psi1 == 0.0) and np.all(Psi2 == 0.0)):
+        print(Psi1)
         print(Psi1)
         print(f"sum of psi1: {np.sum(Psi1)}")
         print(f"sum of psi2: {np.sum(Psi2)}")
